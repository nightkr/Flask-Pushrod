--- conflicted
+++ resolved
@@ -16,11 +16,7 @@
 
 setup(
     name='Flask-Pushrod',
-<<<<<<< HEAD
-    version='0.1',
-=======
-    version='0.2.dev',
->>>>>>> 3dd4c3ae
+    version='0.1.1',
     url='http://github.com/dontcare4free/flask-pushrod',
     license='MIT',
     author='Nullable',
